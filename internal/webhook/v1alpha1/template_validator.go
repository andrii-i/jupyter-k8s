/*
Copyright 2025.

Licensed under the Apache License, Version 2.0 (the "License");
you may not use this file except in compliance with the License.
You may obtain a copy of the License at

    http://www.apache.org/licenses/LICENSE-2.0

Unless required by applicable law or agreed to in writing, software
distributed under the License is distributed on an "AS IS" BASIS,
WITHOUT WARRANTIES OR CONDITIONS OF ANY KIND, either express or implied.
See the License for the specific language governing permissions and
limitations under the License.
*/

package v1alpha1

import (
	"context"
	"fmt"

	"k8s.io/apimachinery/pkg/types"
	"sigs.k8s.io/controller-runtime/pkg/client"

	workspacev1alpha1 "github.com/jupyter-ai-contrib/jupyter-k8s/api/v1alpha1"
	"github.com/jupyter-ai-contrib/jupyter-k8s/internal/controller"
)

// TemplateValidator handles template validation for webhooks
type TemplateValidator struct {
	client client.Client
}

// NewTemplateValidator creates a new TemplateValidator
func NewTemplateValidator(k8sClient client.Client) *TemplateValidator {
	return &TemplateValidator{
		client: k8sClient,
	}
}

// fetchTemplate retrieves a template by name
func (tv *TemplateValidator) fetchTemplate(ctx context.Context, templateName string) (*workspacev1alpha1.WorkspaceTemplate, error) {
	template := &workspacev1alpha1.WorkspaceTemplate{}
	if err := tv.client.Get(ctx, types.NamespacedName{Name: templateName}, template); err != nil {
		return nil, fmt.Errorf("failed to get template %s: %w", templateName, err)
	}
	return template, nil
}

// ValidateCreateWorkspace validates workspace against template constraints
func (tv *TemplateValidator) ValidateCreateWorkspace(ctx context.Context, workspace *workspacev1alpha1.Workspace) error {
	if workspace.Spec.TemplateRef == nil {
		return nil
	}

	template, err := tv.fetchTemplate(ctx, workspace.Spec.TemplateRef.Name)
	if err != nil {
		return err
	}

	var violations []controller.TemplateViolation

	// Validate image
	if workspace.Spec.Image != "" {
		if violation := validateImageAllowed(workspace.Spec.Image, template); violation != nil {
			violations = append(violations, *violation)
		}
	}

	// Validate resources
	if workspace.Spec.Resources != nil {
		if resourceViolations := validateResourceBounds(*workspace.Spec.Resources, template); len(resourceViolations) > 0 {
			violations = append(violations, resourceViolations...)
		}
	}

	// Only validate storage if it changed
	if workspace.Spec.Storage != nil && !workspace.Spec.Storage.Size.IsZero() {
		if violation := validateStorageSize(workspace.Spec.Storage.Size, template); violation != nil {
			violations = append(violations, *violation)
		}
	}

	if len(violations) > 0 {
		return fmt.Errorf("workspace violates template '%s' constraints: %s", workspace.Spec.TemplateRef.Name, formatViolations(violations))
	}

	return nil
}

// ValidateUpdateWorkspace validates only changed fields in workspace against template constraints
func (tv *TemplateValidator) ValidateUpdateWorkspace(ctx context.Context, oldWorkspace, newWorkspace *workspacev1alpha1.Workspace) error {
	if newWorkspace.Spec.TemplateRef == nil {
		return nil
	}

	template, err := tv.fetchTemplate(ctx, newWorkspace.Spec.TemplateRef.Name)
	if err != nil {
		return err
	}

	var violations []controller.TemplateViolation

	// Only validate image if it changed
	if oldWorkspace.Spec.Image != newWorkspace.Spec.Image && newWorkspace.Spec.Image != "" {
		if violation := validateImageAllowed(newWorkspace.Spec.Image, template); violation != nil {
			violations = append(violations, *violation)
		}
	}

	// Only validate resources if they changed
	if !resourcesEqual(oldWorkspace.Spec.Resources, newWorkspace.Spec.Resources) && newWorkspace.Spec.Resources != nil {
		if resourceViolations := validateResourceBounds(*newWorkspace.Spec.Resources, template); len(resourceViolations) > 0 {
			violations = append(violations, resourceViolations...)
		}
	}

	// Only validate storage if it changed
	if !storageEqual(oldWorkspace.Spec.Storage, newWorkspace.Spec.Storage) &&
		newWorkspace.Spec.Storage != nil && !newWorkspace.Spec.Storage.Size.IsZero() {
		if violation := validateStorageSize(newWorkspace.Spec.Storage.Size, template); violation != nil {
			violations = append(violations, *violation)
		}
	}

	if len(violations) > 0 {
		return fmt.Errorf("workspace violates template '%s' constraints: %s", newWorkspace.Spec.TemplateRef.Name, formatViolations(violations))
	}

	return nil
}

<<<<<<< HEAD
// ApplyTemplateDefaults applies template defaults to workspace
//
//nolint:gocyclo // Complexity unavoidable - must apply defaults for all workspace fields
func (tv *TemplateValidator) ApplyTemplateDefaults(ctx context.Context, workspace *workspacev1alpha1.Workspace) error {
	if workspace.Spec.TemplateRef != nil && workspace.Spec.TemplateRef.Name != "" {
		// Continue to apply template defaults
	} else {
		if workspace.Labels != nil {
			delete(workspace.Labels, controller.LabelWorkspaceTemplate)
		}
		return nil
	}

	template, err := tv.fetchTemplate(ctx, workspace.Spec.TemplateRef.Name)
	if err != nil {
		return err
	}

	// Apply defaults
	if workspace.Spec.Image == "" && template.Spec.DefaultImage != "" {
		workspace.Spec.Image = template.Spec.DefaultImage
	}

	if workspace.Spec.Resources == nil && template.Spec.DefaultResources != nil {
		workspace.Spec.Resources = template.Spec.DefaultResources.DeepCopy()
	}

	// Apply storage defaults
	if template.Spec.PrimaryStorage != nil {
		// Create storage if it doesn't exist and we have a default size
		if workspace.Spec.Storage == nil && !template.Spec.PrimaryStorage.DefaultSize.IsZero() {
			workspace.Spec.Storage = &workspacev1alpha1.StorageSpec{}
		}

		// Apply individual storage defaults if storage exists
		if workspace.Spec.Storage != nil {
			// Apply default size if not specified
			if workspace.Spec.Storage.Size.IsZero() && !template.Spec.PrimaryStorage.DefaultSize.IsZero() {
				workspace.Spec.Storage.Size = template.Spec.PrimaryStorage.DefaultSize
			}

			// Apply default storage class name if not specified
			if workspace.Spec.Storage.StorageClassName == nil && template.Spec.PrimaryStorage.DefaultStorageClassName != nil {
				workspace.Spec.Storage.StorageClassName = template.Spec.PrimaryStorage.DefaultStorageClassName
			}

			// Apply default mount path if not specified
			if workspace.Spec.Storage.MountPath == "" && template.Spec.PrimaryStorage.DefaultMountPath != "" {
				workspace.Spec.Storage.MountPath = template.Spec.PrimaryStorage.DefaultMountPath
			}
		}
	}

	if workspace.Spec.ContainerConfig == nil && template.Spec.DefaultContainerConfig != nil {
		workspace.Spec.ContainerConfig = template.Spec.DefaultContainerConfig.DeepCopy()
	}

	if workspace.Spec.NodeSelector == nil && template.Spec.DefaultNodeSelector != nil {
		workspace.Spec.NodeSelector = make(map[string]string)
		for k, v := range template.Spec.DefaultNodeSelector {
			workspace.Spec.NodeSelector[k] = v
		}
	}

	if workspace.Spec.Affinity == nil && template.Spec.DefaultAffinity != nil {
		workspace.Spec.Affinity = template.Spec.DefaultAffinity.DeepCopy()
	}

	if workspace.Spec.Tolerations == nil && template.Spec.DefaultTolerations != nil {
		workspace.Spec.Tolerations = make([]corev1.Toleration, len(template.Spec.DefaultTolerations))
		copy(workspace.Spec.Tolerations, template.Spec.DefaultTolerations)
	}

	if workspace.Spec.OwnershipType == "" && template.Spec.DefaultOwnershipType != "" {
		workspace.Spec.OwnershipType = template.Spec.DefaultOwnershipType
	}

	if workspace.Spec.TemplateRef != nil && workspace.Spec.TemplateRef.Name != "" {
		if workspace.Labels == nil {
			workspace.Labels = make(map[string]string)
		}
		workspace.Labels[controller.LabelWorkspaceTemplate] = workspace.Spec.TemplateRef.Name
	} else {
		if workspace.Labels != nil {
			delete(workspace.Labels, controller.LabelWorkspaceTemplate)
		}
	}

	return nil
}

=======
>>>>>>> 7cebdd3a
// formatViolations formats template violations into a readable error message
func formatViolations(violations []controller.TemplateViolation) string {
	if len(violations) == 0 {
		return ""
	}
	if len(violations) == 1 {
		return violations[0].Message
	}

	msg := fmt.Sprintf("%d violations: ", len(violations))
	for i, v := range violations {
		if i > 0 {
			msg += "; "
		}
		msg += v.Message
	}
	return msg
}<|MERGE_RESOLUTION|>--- conflicted
+++ resolved
@@ -131,100 +131,6 @@
 	return nil
 }
 
-<<<<<<< HEAD
-// ApplyTemplateDefaults applies template defaults to workspace
-//
-//nolint:gocyclo // Complexity unavoidable - must apply defaults for all workspace fields
-func (tv *TemplateValidator) ApplyTemplateDefaults(ctx context.Context, workspace *workspacev1alpha1.Workspace) error {
-	if workspace.Spec.TemplateRef != nil && workspace.Spec.TemplateRef.Name != "" {
-		// Continue to apply template defaults
-	} else {
-		if workspace.Labels != nil {
-			delete(workspace.Labels, controller.LabelWorkspaceTemplate)
-		}
-		return nil
-	}
-
-	template, err := tv.fetchTemplate(ctx, workspace.Spec.TemplateRef.Name)
-	if err != nil {
-		return err
-	}
-
-	// Apply defaults
-	if workspace.Spec.Image == "" && template.Spec.DefaultImage != "" {
-		workspace.Spec.Image = template.Spec.DefaultImage
-	}
-
-	if workspace.Spec.Resources == nil && template.Spec.DefaultResources != nil {
-		workspace.Spec.Resources = template.Spec.DefaultResources.DeepCopy()
-	}
-
-	// Apply storage defaults
-	if template.Spec.PrimaryStorage != nil {
-		// Create storage if it doesn't exist and we have a default size
-		if workspace.Spec.Storage == nil && !template.Spec.PrimaryStorage.DefaultSize.IsZero() {
-			workspace.Spec.Storage = &workspacev1alpha1.StorageSpec{}
-		}
-
-		// Apply individual storage defaults if storage exists
-		if workspace.Spec.Storage != nil {
-			// Apply default size if not specified
-			if workspace.Spec.Storage.Size.IsZero() && !template.Spec.PrimaryStorage.DefaultSize.IsZero() {
-				workspace.Spec.Storage.Size = template.Spec.PrimaryStorage.DefaultSize
-			}
-
-			// Apply default storage class name if not specified
-			if workspace.Spec.Storage.StorageClassName == nil && template.Spec.PrimaryStorage.DefaultStorageClassName != nil {
-				workspace.Spec.Storage.StorageClassName = template.Spec.PrimaryStorage.DefaultStorageClassName
-			}
-
-			// Apply default mount path if not specified
-			if workspace.Spec.Storage.MountPath == "" && template.Spec.PrimaryStorage.DefaultMountPath != "" {
-				workspace.Spec.Storage.MountPath = template.Spec.PrimaryStorage.DefaultMountPath
-			}
-		}
-	}
-
-	if workspace.Spec.ContainerConfig == nil && template.Spec.DefaultContainerConfig != nil {
-		workspace.Spec.ContainerConfig = template.Spec.DefaultContainerConfig.DeepCopy()
-	}
-
-	if workspace.Spec.NodeSelector == nil && template.Spec.DefaultNodeSelector != nil {
-		workspace.Spec.NodeSelector = make(map[string]string)
-		for k, v := range template.Spec.DefaultNodeSelector {
-			workspace.Spec.NodeSelector[k] = v
-		}
-	}
-
-	if workspace.Spec.Affinity == nil && template.Spec.DefaultAffinity != nil {
-		workspace.Spec.Affinity = template.Spec.DefaultAffinity.DeepCopy()
-	}
-
-	if workspace.Spec.Tolerations == nil && template.Spec.DefaultTolerations != nil {
-		workspace.Spec.Tolerations = make([]corev1.Toleration, len(template.Spec.DefaultTolerations))
-		copy(workspace.Spec.Tolerations, template.Spec.DefaultTolerations)
-	}
-
-	if workspace.Spec.OwnershipType == "" && template.Spec.DefaultOwnershipType != "" {
-		workspace.Spec.OwnershipType = template.Spec.DefaultOwnershipType
-	}
-
-	if workspace.Spec.TemplateRef != nil && workspace.Spec.TemplateRef.Name != "" {
-		if workspace.Labels == nil {
-			workspace.Labels = make(map[string]string)
-		}
-		workspace.Labels[controller.LabelWorkspaceTemplate] = workspace.Spec.TemplateRef.Name
-	} else {
-		if workspace.Labels != nil {
-			delete(workspace.Labels, controller.LabelWorkspaceTemplate)
-		}
-	}
-
-	return nil
-}
-
-=======
->>>>>>> 7cebdd3a
 // formatViolations formats template violations into a readable error message
 func formatViolations(violations []controller.TemplateViolation) string {
 	if len(violations) == 0 {
