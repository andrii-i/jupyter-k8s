--- conflicted
+++ resolved
@@ -139,15 +139,12 @@
 
 	return ctrl.NewWebhookManagedBy(mgr).For(&workspacev1alpha1.Workspace{}).
 		WithValidator(&WorkspaceCustomValidator{templateValidator: templateValidator, serviceAccountValidator: serviceAccountValidator}).
-<<<<<<< HEAD
 		WithDefaulter(&WorkspaceCustomDefaulter{
 			templateDefaulter:       templateDefaulter,
 			serviceAccountDefaulter: serviceAccountDefaulter,
+			templateGetter:          templateGetter,
 			client:                  mgr.GetClient(),
 		}).
-=======
-		WithDefaulter(&WorkspaceCustomDefaulter{templateDefaulter: templateDefaulter, serviceAccountDefaulter: serviceAccountDefaulter, templateGetter: templateGetter}).
->>>>>>> 29db64fa
 		Complete()
 }
 
@@ -161,11 +158,8 @@
 type WorkspaceCustomDefaulter struct {
 	templateDefaulter       *TemplateDefaulter
 	serviceAccountDefaulter *ServiceAccountDefaulter
-<<<<<<< HEAD
+	templateGetter          *TemplateGetter
 	client                  client.Client
-=======
-	templateGetter          *TemplateGetter
->>>>>>> 29db64fa
 }
 
 var _ webhook.CustomDefaulter = &WorkspaceCustomDefaulter{}
